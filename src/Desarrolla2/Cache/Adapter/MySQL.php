--- conflicted
+++ resolved
@@ -46,45 +46,30 @@
 
     public function delete($key)
     {
-<<<<<<< HEAD
-
-=======
         $_key = $this->getKey($key);
         $query = 'DELETE FROM cache WHERE hash = \'' . $_key . '\' LIMIT 1; ';
         return $this->mysql->query($query, MYSQLI_ASYNC);
->>>>>>> b47dd77c
     }
 
     public function get($key)
     {
-<<<<<<< HEAD
-
-=======
         $_key = $this->getKey($key);
         $query = 'SELECT COUNT * FROM cache WHERE hash = \'' . $_key . '\'' .
                 ' AND ttl <= ' . time() . '';
         var_dump($query, $this->mysql->query($query));
->>>>>>> b47dd77c
     }
 
     public function has($key)
     {
-<<<<<<< HEAD
-
-=======
         $_key = $this->getKey($key);
         $query = 'SELECT COUNT(*) FROM cache WHERE hash = ' .
                 '\'' . $_key . '\' AND  ' .
                 ' ttl <= ' . time() . '';
         var_dump($query, $this->mysql->query($query));
->>>>>>> b47dd77c
     }
 
     public function set($key, $value, $ttl = null)
     {
-<<<<<<< HEAD
-
-=======
         $_key = $this->getKey($key);
         $_value = $this->escape(
                 $this->serialize($value)
@@ -97,17 +82,12 @@
                 '\'' . $_ttl . '\' );
         ';
         $this->mysql->query($query, MYSQLI_ASYNC);
->>>>>>> b47dd77c
     }
 
     protected function getKey($key)
     {
-<<<<<<< HEAD
-
-=======
         $_key = parent::getKey($key);
         return $this->escape($_key);
->>>>>>> b47dd77c
     }
 
     private function escape($key)
